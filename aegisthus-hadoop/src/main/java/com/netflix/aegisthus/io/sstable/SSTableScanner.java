--- conflicted
+++ resolved
@@ -180,10 +180,6 @@
 			
 			input.readFully(b);
 			String key = keyConvertor.getString(ByteBuffer.wrap(b));
-<<<<<<< HEAD
-			datasize = input.readLong() + keysize + 2 + 8;
-			this.pos += datasize;
-=======
 			datasize = keysize + 2	/* byte for keysize */
 				+ 4			/* local deletion time */
 				+ 8;		/* marked for delete */
@@ -193,7 +189,6 @@
 				datasize += columnsize;
 			}
 
->>>>>>> 25f69b10
 			// The local deletion times are similar to the times that they were
 			// marked for delete, but we only
 			// care to know that it was deleted at all, so we will go with the
@@ -202,20 +197,12 @@
 			@SuppressWarnings("unused")
 			int localDeletionTime = input.readInt();
 			long markedForDeleteAt = input.readLong();
-<<<<<<< HEAD
-			int columnCount = input.readInt();
-			long columnsize = datasize - keysize - 2 /* byte for keysize */
-					- 8 /* long for data size */
-					- 4 /* local deletetion time */
-					- 8 /* marked for delete */
-					- 4 /* column count */;
-=======
-			
+
 			if (version.hasRowSizeAndColumnCount) {
 				columnCount = input.readInt();
 				datasize += 4;	/* column count size */
 			}
->>>>>>> 25f69b10
+
 			str.append("{");
 			insertKey(str, key);
 			str.append("{");
@@ -262,8 +249,6 @@
 		for (int i = 0; i < count; i++) {
 			// serialize columns
 			OnDiskAtom atom = serializer.deserializeFromSSTable(columns, version);
-<<<<<<< HEAD
-=======
 			if (atom == null) break;
 			
 			colsize += atom.serializedSizeForSSTable();
@@ -276,7 +261,6 @@
 				continue;
 			}
 
->>>>>>> 25f69b10
 			if (atom instanceof Column) {
 				Column column = (Column) atom;
 				String cn = convertColumnName(column.name());
